﻿<?xml version="1.0" encoding="utf-8"?>
<Project Sdk="Microsoft.NET.Sdk">

  <PropertyGroup>
    <TargetFramework>net48</TargetFramework>
    <IsPackable>false</IsPackable>
  </PropertyGroup>
  <PropertyGroup Condition="'$(VersionNumber)' == ''">
    <VersionNumber>3.0-debug</VersionNumber>
  </PropertyGroup>

  <ItemGroup>
    <Reference Include="System" />
    <Reference Include="System.Core" />
  </ItemGroup>
<<<<<<< HEAD

=======
  <ItemGroup>
    <Compile Include="DataConverterTests.cs" />
    <Compile Include="TestMessageParsing.cs" />
    <Compile Include="Properties\AssemblyInfo.cs" />
    <Compile Include="TestUtil.cs" />
  </ItemGroup>
>>>>>>> 4c16d147
  <Choose>
    <When Condition="$(SolutionName.Contains('-ext'))">
      <ItemGroup>
        <ProjectReference Include="..\..\santedb-api\SanteDB.Core.Api\SanteDB.Core.Api.csproj">
          <Project>{3A45F695-47A2-464C-ACE6-BDABBFA39FBC}</Project>
          <Name>SanteDB.Core.Api</Name>
        </ProjectReference>
        <ProjectReference Include="..\..\santedb-model\SanteDB.Core.Model\SanteDB.Core.Model.csproj">
          <Project>{F1A82A4F-4A57-47D7-AE76-444C8A4FF54A}</Project>
          <Name>SanteDB.Core.Model</Name>
        </ProjectReference>
        <ProjectReference Include="..\..\santedb-api\SanteDB.Core.TestFramework\SanteDB.Core.TestFramework.csproj">
          <Name>SanteDB.Core.TestFramework</Name>
        </ProjectReference>
        <ProjectReference Include="..\..\santedb-cache-memory\SanteDB.Caching.Memory\SanteDB.Caching.Memory.csproj">
          <Project>{8553abc7-abfa-4a21-b0e8-68b7de76129d}</Project>
          <Name>SanteDB.Caching.Memory</Name>
        </ProjectReference>
        <ProjectReference Include="..\..\santedb-mdm\SanteDB.Persistence.MDM\SanteDB.Persistence.MDM.csproj">
          <Project>{20960967-3647-41a2-9df6-3e15e2aa7019}</Project>
          <Name>SanteDB.Persistence.MDM</Name>
        </ProjectReference>
        <ProjectReference Include="..\..\santedb-data\SanteDB.Persistence.Data\SanteDB.Persistence.Data.csproj" />
        <ProjectReference Include="..\..\santedb-data\SanteDB.Core.TestFramework.Sqlite\SanteDB.Core.TestFramework.Sqlite.csproj" />

      </ItemGroup>
    </When>
    <Otherwise>
      <ItemGroup>
        <PackageReference Include="SanteDB.Core.Api" Version="$(VersionNumber)" />
        <PackageReference Include="SanteDB.Core.Applets" Version="$(VersionNumber)" />
        <PackageReference Include="SanteDB.Core.Model" Version="$(VersionNumber)" />
        <PackageReference Include="SanteDB.Rest.Common" Version="$(VersionNumber)" />
        <PackageReference Include="SanteDB.OrmLite" Version="$(VersionNumber)" />
        <PackageReference Include="SanteDB.Core.TestFramework" Version="$(VersionNumber)" />
        <PackageReference Include="SanteDB.Core.TestFramework.Sqlite" Version="$(VersionNumber)" />
        <PackageReference Include="SanteDB.Caching.Memory" Version="$(VersionNumber)" />
        <PackageReference Include="SanteDB.Persistence.Data" Version="$(VersionNumber)" />
        <PackageReference Include="SanteDB.Persistence.MDM" Version="$(VersionNumber)" />
      </ItemGroup>
    </Otherwise>
  </Choose>

  <ItemGroup>


    <ProjectReference Include="..\SanteDB.Messaging.HL7\SanteDB.Messaging.HL7.csproj">
      <Project>{c1f86ea3-fc84-456f-a9d9-0bf8db0d48d3}</Project>
      <Name>SanteDB.Messaging.HL7</Name>
    </ProjectReference>
  </ItemGroup>
  <ItemGroup>
    <EmbeddedResource Include="Resources\ADT_SIMPLE.txt" />
  </ItemGroup>
  <ItemGroup>
    <PackageReference Include="Newtonsoft.Json">
      <Version>13.0.3</Version>
    </PackageReference>
    <PackageReference Include="NUnit">
      <Version>3.13.3</Version>
    </PackageReference>
    <PackageReference Include="NHapi">
      <Version>3.2.2</Version>
    </PackageReference>
  </ItemGroup>
  <ItemGroup>
    <None Include="..\..\SanteDB.licenseheader">
      <Link>SanteDB.licenseheader</Link>
    </None>
    <None Include="App.config" />
  </ItemGroup>
  <ItemGroup>
    <EmbeddedResource Include="Resources\ADT_PD1.txt" />
  </ItemGroup>
  <ItemGroup>
    <EmbeddedResource Include="Resources\ADT_INV_ID.txt" />
  </ItemGroup>
  <ItemGroup>
    <EmbeddedResource Include="Resources\ADT_INV_AUTH.txt" />
  </ItemGroup>
  <ItemGroup>
    <EmbeddedResource Include="Resources\QBP_SIMPLE.txt" />
  </ItemGroup>
  <ItemGroup>
    <EmbeddedResource Include="Resources\QBP_SIMPLE_PRE.txt" />
  </ItemGroup>
  <ItemGroup>
    <EmbeddedResource Include="TestConfig.xml" />
  </ItemGroup>
  <ItemGroup>
    <EmbeddedResource Include="Resources\QBP_XREF.txt" />
  </ItemGroup>
  <ItemGroup>
    <EmbeddedResource Include="Resources\QBP_XREF_PRE.txt" />
  </ItemGroup>
  <ItemGroup>
    <EmbeddedResource Include="Resources\ADT_UPDATE.txt" />
  </ItemGroup>
  <ItemGroup>
    <EmbeddedResource Include="Resources\ADT_INV_GC.txt" />
  </ItemGroup>
  <ItemGroup>
    <EmbeddedResource Include="Resources\QBP_COMPLEX_PRE.txt" />
  </ItemGroup>
  <ItemGroup>
    <EmbeddedResource Include="Resources\QBP_COMPLEX.txt" />
  </ItemGroup>
  <ItemGroup>
    <EmbeddedResource Include="Resources\QBP_AND_PRE.txt" />
  </ItemGroup>
  <ItemGroup>
    <EmbeddedResource Include="Resources\QBP_OR.txt" />
  </ItemGroup>
  <ItemGroup>
    <EmbeddedResource Include="Resources\ADT_MRG_PRE1.txt" />
  </ItemGroup>
  <ItemGroup>
    <EmbeddedResource Include="Resources\ADT_MRG_PRE2.txt" />
  </ItemGroup>
  <ItemGroup>
    <EmbeddedResource Include="Resources\ADT_MRG.txt" />
  </ItemGroup>
  <ItemGroup>
    <EmbeddedResource Include="Resources\ADT_MRG_POST.txt" />
  </ItemGroup>
  <ItemGroup>
    <Folder Include="Properties\" />
  </ItemGroup>

  <!-- Test Framework via Nuget does this automagically -->
  <Import Condition="$(SolutionName.Contains('-ext'))" Project="$(SolutionDir)\santedb-data\SanteDB.Core.TestFramework.FirebirdSQL\SanteDB.Core.TestFramework.FirebirdSQL.targets" />
  <ItemGroup>
    <None Remove="C:\Users\fyfej\source\repos\santedb\santedb-server\santedb-data\SanteDB.Core.TestFramework.FirebirdSQL\\firebird\santedb_test.fdb" />
  </ItemGroup>

</Project><|MERGE_RESOLUTION|>--- conflicted
+++ resolved
@@ -1,28 +1,54 @@
 ﻿<?xml version="1.0" encoding="utf-8"?>
-<Project Sdk="Microsoft.NET.Sdk">
-
+<Project ToolsVersion="15.0" DefaultTargets="Build" xmlns="http://schemas.microsoft.com/developer/msbuild/2003">
   <PropertyGroup>
-    <TargetFramework>net48</TargetFramework>
-    <IsPackable>false</IsPackable>
+    <SkipValidatePackageReferences>true</SkipValidatePackageReferences>
+    <Configuration Condition=" '$(Configuration)' == '' ">Debug</Configuration>
+    <Platform Condition=" '$(Platform)' == '' ">AnyCPU</Platform>
+    <ProjectGuid>{F187FEFC-0112-43DF-A854-271496E0AC42}</ProjectGuid>
+    <OutputType>Library</OutputType>
+    <AppDesignerFolder>Properties</AppDesignerFolder>
+    <RootNamespace>SanteDB.Messaging.HL7.Test</RootNamespace>
+    <AssemblyName>SanteDB.Messaging.HL7.Test</AssemblyName>
+    <TargetFrameworkVersion>v4.7</TargetFrameworkVersion>
+    <FileAlignment>512</FileAlignment>
+    <ProjectTypeGuids>{3AC096D0-A1C2-E12C-1390-A8335801FDAB};{FAE04EC0-301F-11D3-BF4B-00C04F79EFBC}</ProjectTypeGuids>
+    <VisualStudioVersion Condition="'$(VisualStudioVersion)' == ''">15.0</VisualStudioVersion>
+    <VSToolsPath Condition="'$(VSToolsPath)' == ''">$(MSBuildExtensionsPath32)\Microsoft\VisualStudio\v$(VisualStudioVersion)</VSToolsPath>
+    <ReferencePath>$(ProgramFiles)\Common Files\microsoft shared\VSTT\$(VisualStudioVersion)\UITestExtensionPackages</ReferencePath>
+    <IsCodedUITest>False</IsCodedUITest>
+    <TestProjectType>UnitTest</TestProjectType>
+    <NuGetPackageImportStamp>
+    </NuGetPackageImportStamp>
+    <TargetFrameworkProfile />
   </PropertyGroup>
-  <PropertyGroup Condition="'$(VersionNumber)' == ''">
-    <VersionNumber>3.0-debug</VersionNumber>
+  <PropertyGroup Condition=" '$(Configuration)|$(Platform)' == 'Debug|AnyCPU' ">
+    <DebugSymbols>true</DebugSymbols>
+    <DebugType>full</DebugType>
+    <Optimize>false</Optimize>
+    <OutputPath>bin\Debug\</OutputPath>
+    <DefineConstants>DEBUG;TRACE</DefineConstants>
+    <ErrorReport>prompt</ErrorReport>
+    <WarningLevel>4</WarningLevel>
+    <PlatformTarget>x64</PlatformTarget>
   </PropertyGroup>
-
+  <PropertyGroup Condition=" '$(Configuration)|$(Platform)' == 'Release|AnyCPU' ">
+    <DebugType>pdbonly</DebugType>
+    <Optimize>true</Optimize>
+    <OutputPath>..\bin\Release\</OutputPath>
+    <DefineConstants>TRACE</DefineConstants>
+    <ErrorReport>prompt</ErrorReport>
+    <WarningLevel>4</WarningLevel>
+  </PropertyGroup>
   <ItemGroup>
     <Reference Include="System" />
     <Reference Include="System.Core" />
   </ItemGroup>
-<<<<<<< HEAD
-
-=======
   <ItemGroup>
     <Compile Include="DataConverterTests.cs" />
     <Compile Include="TestMessageParsing.cs" />
     <Compile Include="Properties\AssemblyInfo.cs" />
     <Compile Include="TestUtil.cs" />
   </ItemGroup>
->>>>>>> 4c16d147
   <Choose>
     <When Condition="$(SolutionName.Contains('-ext'))">
       <ItemGroup>
@@ -34,41 +60,46 @@
           <Project>{F1A82A4F-4A57-47D7-AE76-444C8A4FF54A}</Project>
           <Name>SanteDB.Core.Model</Name>
         </ProjectReference>
-        <ProjectReference Include="..\..\santedb-api\SanteDB.Core.TestFramework\SanteDB.Core.TestFramework.csproj">
-          <Name>SanteDB.Core.TestFramework</Name>
+        <ProjectReference Include="..\..\SanteDB.Core\SanteDB.Server.Core.csproj">
+          <Project>{DB9BC05E-45F1-4F96-A161-F36BDECAF566}</Project>
+          <Name>SanteDB.Server.Core</Name>
         </ProjectReference>
-        <ProjectReference Include="..\..\santedb-cache-memory\SanteDB.Caching.Memory\SanteDB.Caching.Memory.csproj">
-          <Project>{8553abc7-abfa-4a21-b0e8-68b7de76129d}</Project>
-          <Name>SanteDB.Caching.Memory</Name>
+        <ProjectReference Include="..\..\SanteDB.Persistence.Data.ADO\SanteDB.Persistence.Data.ADO.csproj">
+          <Project>{f38ed54c-e4e4-499a-882e-736289f332c0}</Project>
+          <Name>SanteDB.Persistence.Data.ADO</Name>
         </ProjectReference>
-        <ProjectReference Include="..\..\santedb-mdm\SanteDB.Persistence.MDM\SanteDB.Persistence.MDM.csproj">
-          <Project>{20960967-3647-41a2-9df6-3e15e2aa7019}</Project>
-          <Name>SanteDB.Persistence.MDM</Name>
-        </ProjectReference>
-        <ProjectReference Include="..\..\santedb-data\SanteDB.Persistence.Data\SanteDB.Persistence.Data.csproj" />
-        <ProjectReference Include="..\..\santedb-data\SanteDB.Core.TestFramework.Sqlite\SanteDB.Core.TestFramework.Sqlite.csproj" />
-
       </ItemGroup>
     </When>
     <Otherwise>
       <ItemGroup>
-        <PackageReference Include="SanteDB.Core.Api" Version="$(VersionNumber)" />
-        <PackageReference Include="SanteDB.Core.Applets" Version="$(VersionNumber)" />
-        <PackageReference Include="SanteDB.Core.Model" Version="$(VersionNumber)" />
-        <PackageReference Include="SanteDB.Rest.Common" Version="$(VersionNumber)" />
-        <PackageReference Include="SanteDB.OrmLite" Version="$(VersionNumber)" />
-        <PackageReference Include="SanteDB.Core.TestFramework" Version="$(VersionNumber)" />
-        <PackageReference Include="SanteDB.Core.TestFramework.Sqlite" Version="$(VersionNumber)" />
-        <PackageReference Include="SanteDB.Caching.Memory" Version="$(VersionNumber)" />
-        <PackageReference Include="SanteDB.Persistence.Data" Version="$(VersionNumber)" />
-        <PackageReference Include="SanteDB.Persistence.MDM" Version="$(VersionNumber)" />
+        <PackageReference Include="SanteDB.Core.Api" Version="2.1.161.0" />
+        <PackageReference Include="SanteDB.Core.Applets" Version="2.1.161.0" />
+        <PackageReference Include="SanteDB.Core.Model" Version="2.1.161.0" />
+        <PackageReference Include="SanteDB.Rest.Common" Version="2.1.161.0" />
+        <PackageReference Include="SanteDB.OrmLite" Version="2.1.161.0" />
+        <PackageReference Include="SanteDB.Core.TestFramework" Version="2.1.161.0" />
+        <PackageReference Include="SanteDB.Server.Plugin" Version="2.1.161.0" />
+        <PackageReference Include="SanteDB.Server.Plugin.Data" Version="2.1.161.0" />
       </ItemGroup>
     </Otherwise>
   </Choose>
-
+  <Target Name="PreBuild" BeforeTargets="PreBuildEvent" Condition="$(SolutionName.Contains('-ext'))">
+    <Exec Command="&quot;$(SolutionDir)\Solution Items\FirebirdSQL-3.0.3-Embedded.bat&quot; &quot;$(SolutionDir)\Solution Items&quot; &quot;$(TargetDir)&quot;" />
+    <Copy SourceFiles="$(SolutionDir)\Solution Items\santedb_test.fdb" DestinationFolder="$(TargetDir)" />
+  </Target>
   <ItemGroup>
-
-
+    <ProjectReference Include="..\..\santedb-cache-memory\SanteDB.Caching.Memory\SanteDB.Caching.Memory.csproj">
+      <Project>{8553abc7-abfa-4a21-b0e8-68b7de76129d}</Project>
+      <Name>SanteDB.Caching.Memory</Name>
+    </ProjectReference>
+    <ProjectReference Include="..\..\santedb-mdm\SanteDB.Persistence.MDM\SanteDB.Persistence.MDM.csproj">
+      <Project>{20960967-3647-41a2-9df6-3e15e2aa7019}</Project>
+      <Name>SanteDB.Persistence.MDM</Name>
+    </ProjectReference>
+    <ProjectReference Include="..\..\SanteDB.Core.TestFramework\SanteDB.Core.TestFramework.csproj">
+      <Project>{ad73db46-cbb3-4746-b406-40fc435ab3db}</Project>
+      <Name>SanteDB.Core.TestFramework</Name>
+    </ProjectReference>
     <ProjectReference Include="..\SanteDB.Messaging.HL7\SanteDB.Messaging.HL7.csproj">
       <Project>{c1f86ea3-fc84-456f-a9d9-0bf8db0d48d3}</Project>
       <Name>SanteDB.Messaging.HL7</Name>
@@ -78,20 +109,20 @@
     <EmbeddedResource Include="Resources\ADT_SIMPLE.txt" />
   </ItemGroup>
   <ItemGroup>
+    <PackageReference Include="FirebirdSql.Data.FirebirdClient">
+      <Version>8.5.4</Version>
+    </PackageReference>
     <PackageReference Include="Newtonsoft.Json">
-      <Version>13.0.3</Version>
+      <Version>13.0.1</Version>
     </PackageReference>
     <PackageReference Include="NUnit">
-      <Version>3.13.3</Version>
+      <Version>3.13.2</Version>
     </PackageReference>
     <PackageReference Include="NHapi">
-      <Version>3.2.2</Version>
+      <Version>3.1.0</Version>
     </PackageReference>
   </ItemGroup>
   <ItemGroup>
-    <None Include="..\..\SanteDB.licenseheader">
-      <Link>SanteDB.licenseheader</Link>
-    </None>
     <None Include="App.config" />
   </ItemGroup>
   <ItemGroup>
@@ -148,14 +179,12 @@
   <ItemGroup>
     <EmbeddedResource Include="Resources\ADT_MRG_POST.txt" />
   </ItemGroup>
-  <ItemGroup>
-    <Folder Include="Properties\" />
-  </ItemGroup>
-
-  <!-- Test Framework via Nuget does this automagically -->
-  <Import Condition="$(SolutionName.Contains('-ext'))" Project="$(SolutionDir)\santedb-data\SanteDB.Core.TestFramework.FirebirdSQL\SanteDB.Core.TestFramework.FirebirdSQL.targets" />
-  <ItemGroup>
-    <None Remove="C:\Users\fyfej\source\repos\santedb\santedb-server\santedb-data\SanteDB.Core.TestFramework.FirebirdSQL\\firebird\santedb_test.fdb" />
-  </ItemGroup>
-
+  <Import Project="$(VSToolsPath)\TeamTest\Microsoft.TestTools.targets" Condition="Exists('$(VSToolsPath)\TeamTest\Microsoft.TestTools.targets')" />
+  <Import Project="$(MSBuildToolsPath)\Microsoft.CSharp.targets" />
+  <!--<PropertyGroup>
+    <PreBuildEvent>"$(SolutionDir)Solution Items\FirebirdSQL-3.0.3-Embedded.bat" "$(SolutionDir)Solution Items" "$(TargetDir)"</PreBuildEvent>
+  </PropertyGroup>
+  <Target Name="BeforeBuild">
+    <Copy SourceFiles="..\Solution Items\santedb_test.fdb" DestinationFolder="$(OutputPath)" ContinueOnError="false" />
+  </Target>-->
 </Project>