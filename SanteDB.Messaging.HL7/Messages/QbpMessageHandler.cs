--- conflicted
+++ resolved
@@ -59,22 +59,17 @@
     {
         // Loaded query parameter map
         private static Hl7QueryParameterMap s_map;
-<<<<<<< HEAD
-        // localization service
-        private static readonly ILocalizationService m_localizationService;
+
+        /// <summary>
+        /// DI constructor
+        /// </summary>
+        /// <param name="localizationService"></param>
+        public QbpMessageHandler(ILocalizationService localizationService) : base(localizationService)
+        {
+        }
 
         // Tracer
         public static readonly Tracer m_tracer = Tracer.GetTracer(typeof(QbpMessageHandler));
-=======
-
-        /// <summary>
-        /// DI constructor
-        /// </summary>
-        /// <param name="localizationService"></param>
-        public QbpMessageHandler(ILocalizationService localizationService) : base(localizationService)
-        {
-        }
->>>>>>> 72e53f0a
 
         /// <summary>
         /// Gets the supported triggers
@@ -257,11 +252,7 @@
         /// </summary>
         protected virtual void SendAuditQuery(OutcomeIndicator outcome, IMessage message, IEnumerable<IdentifiedData> results)
         {
-<<<<<<< HEAD
-            AuditUtil.AuditQuery(outcome, PipeParser.Encode(message.GetStructure("QPD") as ISegment, new EncodingCharacters('|', "^~\\&")), results.OfType<IdentifiedData>().ToArray());
-=======
-            AuditUtil.AuditQuery(Core.Auditing.OutcomeIndicator.Success, PipeParser.Encode(message.GetStructure("QPD") as ISegment, new EncodingCharacters('|', "^~\\&")), results?.OfType<IdentifiedData>().ToArray());
->>>>>>> 72e53f0a
+            AuditUtil.AuditQuery(outcome, PipeParser.Encode(message.GetStructure("QPD") as ISegment, new EncodingCharacters('|', "^~\\&")), results?.OfType<IdentifiedData>().ToArray());
         }
 
         /// <summary>
