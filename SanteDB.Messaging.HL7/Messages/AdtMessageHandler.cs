--- conflicted
+++ resolved
@@ -92,23 +92,15 @@
 
                 insertBundle = repoService.Insert(insertBundle);
 
-<<<<<<< HEAD
-                AuditUtil.AuditCreate(Core.Model.Audit.OutcomeIndicator.Success, null, insertBundle.Item.ToArray());
-=======
                 this.SendAuditAdmit(OutcomeIndicator.Success, e.Message, insertBundle.Item.OfType<IdentifiedData>());
 
->>>>>>> 282f7d33
                 // Create response message
                 return this.CreateACK(typeof(ACK), e.Message, "CA", $"{patient.Key} created");
             }
             catch (Exception ex)
             {
-<<<<<<< HEAD
-                AuditUtil.AuditUpdate(Core.Model.Audit.OutcomeIndicator.MinorFail, null, insertBundle.Item.ToArray());
-=======
                 this.SendAuditAdmit(OutcomeIndicator.EpicFail, e.Message, null);
 
->>>>>>> 282f7d33
                 throw new HL7ProcessingException("Error performing admit", null, null, 0, 0, ex);
             }
         }
@@ -139,23 +131,15 @@
                     throw new InvalidOperationException("Cannot find repository for Patient");
 
                 updateBundle = repoService.Save(updateBundle);
-<<<<<<< HEAD
-                AuditUtil.AuditUpdate(Core.Model.Audit.OutcomeIndicator.Success, null, updateBundle.Item.ToArray());
-=======
 
                 this.SendAuditUpdate(Core.Auditing.OutcomeIndicator.Success, e.Message, updateBundle.Item.ToArray());
->>>>>>> 282f7d33
 
                 // Create response message
                 return this.CreateACK(typeof(ACK), e.Message, "CA", $"{patient.Key} updated");
             }
             catch (Exception ex)
             {
-<<<<<<< HEAD
-                AuditUtil.AuditUpdate(Core.Model.Audit.OutcomeIndicator.MinorFail, null, updateBundle.Item.ToArray());
-=======
                 this.SendAuditUpdate(Core.Auditing.OutcomeIndicator.MinorFail, e.Message, updateBundle.Item.ToArray());
->>>>>>> 282f7d33
                 throw new HL7ProcessingException("Error performing admit", null, null, 0, 0, ex);
             }
         }
@@ -201,11 +185,7 @@
             }
             catch (Exception ex)
             {
-<<<<<<< HEAD
-                AuditUtil.AuditUpdate(Core.Model.Audit.OutcomeIndicator.MinorFail, null, bundle.Item.OfType<Bundle>());
-=======
                 this.SendAuditMerge(Core.Auditing.OutcomeIndicator.MinorFail, e.Message, null);
->>>>>>> 282f7d33
                 throw new HL7ProcessingException("Error performing merge", null, null, 0, 0, ex);
             }
             throw new NotImplementedException();
