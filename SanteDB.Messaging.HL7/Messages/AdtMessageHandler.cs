﻿/*
 * Copyright (C) 2021 - 2021, SanteSuite Inc. and the SanteSuite Contributors (See NOTICE.md for full copyright notices)
 * Copyright (C) 2019 - 2021, Fyfe Software Inc. and the SanteSuite Contributors
 * Portions Copyright (C) 2015-2018 Mohawk College of Applied Arts and Technology
 *
 * Licensed under the Apache License, Version 2.0 (the "License"); you
 * may not use this file except in compliance with the License. You may
 * obtain a copy of the License at
 *
 * http://www.apache.org/licenses/LICENSE-2.0
 *
 * Unless required by applicable law or agreed to in writing, software
 * distributed under the License is distributed on an "AS IS" BASIS, WITHOUT
 * WARRANTIES OR CONDITIONS OF ANY KIND, either express or implied. See the
 * License for the specific language governing permissions and limitations under
 * the License.
 *
 * User: fyfej
 * Date: 2021-8-5
 */

using NHapi.Base.Model;
using NHapi.Model.V25.Message;
using NHapi.Model.V25.Segment;
using SanteDB.Core;
using SanteDB.Core.Diagnostics;
using SanteDB.Core.Model;
using SanteDB.Core.Model.Audit;
using SanteDB.Core.Model.Collection;
using SanteDB.Core.Model.Roles;
using SanteDB.Core.Security.Audit;
using SanteDB.Core.Services;
using SanteDB.Messaging.HL7.Exceptions;
using SanteDB.Messaging.HL7.TransportProtocol;
using System;
using System.Collections;
using System.Collections.Generic;
using System.ComponentModel;
using System.Linq;

namespace SanteDB.Messaging.HL7.Messages
{
    /// <summary>
    /// Represents a message handler that handles ADT messages
    /// </summary>
    [DisplayName("SanteDB ADT Message Handler")]
    public class AdtMessageHandler : MessageHandlerBase
    {
        /// <summary>
        /// DI constructor
        /// </summary>
        /// <param name="localizationService"></param>
        public AdtMessageHandler(ILocalizationService localizationService) : base(localizationService)
        {
        }

        /// <summary>
        /// Supported triggers
        /// </summary>
        public override string[] SupportedTriggers => new string[] { "ADT^A01", "ADT^A04", "ADT^A08", "ADT^A40" };

        /// <summary>
        /// Handle the message internally
        /// </summary>
        /// <param name="e">The message receive events</param>
        /// <param name="parsed">The parsed message</param>
        /// <returns>The response to the ADT message</returns>
        protected override IMessage HandleMessageInternal(Hl7MessageReceivedEventArgs e, Bundle parsed)
        {
            var msh = e.Message.GetStructure("MSH") as MSH;
            switch (msh.MessageType.TriggerEvent.Value)
            {
                case "A01": // Admit
                case "A04": // Register
                    return this.PerformAdmit(e, parsed); // parsed.Item.OfType<Patient>().SingleOrDefault(o=>o.Tags.Any(t=>t.TagKey == ".v2.segment" && t.Value == "PID")));
                case "A08": // Update
                    return this.PerformUpdate(e, parsed);

                case "A40": // Merge
                    return this.PerformMerge(e, parsed);

                default:
                    this.m_traceSource.TraceError($"Do not understand event {msh.MessageType.TriggerEvent.Value}");
                    throw new InvalidOperationException(this.m_localizationService.GetString("error.type.InvalidOperation.eventNotUnderstood", new
                    {
                        param = msh.MessageType.TriggerEvent.Value
                    }));
            }
        }

        /// <summary>
        /// Perform an admission operation
        /// </summary>
        protected virtual IMessage PerformAdmit(Hl7MessageReceivedEventArgs e, Bundle insertBundle)
        {
            try
            {
                var patient = insertBundle.Item.OfType<Patient>().FirstOrDefault(it => it.Tags.Any(t => t.TagKey == "$v2.segment" && t.Value == "PID"));
                if (patient == null)
                {
                    this.m_traceSource.TraceError("Message did not contain a patient");
                    throw new ArgumentNullException(nameof(insertBundle), this.m_localizationService.GetString("error.type.ArgumentNullException.missingPatient"));
                }

                var repoService = ApplicationServiceContext.Current.GetService<IRepositoryService<Bundle>>();
                if (repoService == null)
                {
                    this.m_traceSource.TraceError("Cannot find repository for Patient");
                    throw new InvalidOperationException(this.m_localizationService.GetString("error.type.InvalidOperation.missingPatientRepo"));
                }

                insertBundle = repoService.Insert(insertBundle);

                this.SendAuditAdmit(OutcomeIndicator.Success, e.Message, insertBundle.Item.OfType<IdentifiedData>());

                // Create response message
                return this.CreateACK(typeof(ACK), e.Message, "CA", $"{patient.Key} created");
            }
            catch (Exception ex)
            {
                this.SendAuditAdmit(OutcomeIndicator.EpicFail, e.Message, null);
                this.m_traceSource.TraceError("Error performing admit");
                throw new HL7ProcessingException(this.m_localizationService.GetString("error.messaging.hl7.messages.errorPerformingAdmit"), null, null, 0, 0, ex);
            }
        }

        /// <summary>
        /// Send an audit of admit
        /// </summary>
        protected virtual void SendAuditAdmit(OutcomeIndicator outcomeIndicator, IMessage message, IEnumerable<IdentifiedData> results)
        {
<<<<<<< HEAD
            AuditUtil.AuditCreate(OutcomeIndicator.Success, null, results?.ToArray());
=======
            AuditUtil.AuditCreate(outcomeIndicator, null, results?.ToArray());
>>>>>>> 44dbf43b
        }

        /// <summary>
        /// Perform an update of the specified patient
        /// </summary>
        protected virtual IMessage PerformUpdate(Hl7MessageReceivedEventArgs e, Bundle updateBundle)
        {
            try
            {
                var patient = updateBundle.Item.OfType<Patient>().FirstOrDefault(it => it.Tags.Any(t => t.TagKey == "$v2.segment" && t.Value == "PID"));
                if (patient == null)
                {
                    this.m_traceSource.TraceError("Message did not contain a patient");
                    throw new ArgumentNullException(nameof(updateBundle), this.m_localizationService.GetString("error.type.ArgumentNullException.missingPatient"));
                }
                else if (!patient.Key.HasValue)
                    throw new InvalidOperationException("Update can only be performed on existing patients. Ensure that a unique identifier exists on the update record");

                var repoService = ApplicationServiceContext.Current.GetService<IRepositoryService<Bundle>>();
                if (repoService == null)
                {
                    this.m_traceSource.TraceError("Cannot find repository for Patient");
                    throw new InvalidOperationException(this.m_localizationService.GetString("error.type.InvalidOperation.missingPatientRepo"));
                }

                updateBundle = repoService.Save(updateBundle);

                this.SendAuditUpdate(OutcomeIndicator.Success, e.Message, updateBundle.Item.ToArray());

                // Create response message
                return this.CreateACK(typeof(ACK), e.Message, "CA", $"{patient.Key} updated");
            }
            catch (Exception ex)
            {
                this.SendAuditUpdate(OutcomeIndicator.MinorFail, e.Message, updateBundle.Item.ToArray());
                throw new HL7ProcessingException(this.m_localizationService.GetString("error.messaging.hl7.messages.errorPerformingAdmit"), null, null, 0, 0, ex);
            }
        }

        /// <summary>
        /// Send audit update
        /// </summary>
        protected virtual void SendAuditUpdate(OutcomeIndicator outcome, IMessage message, IEnumerable<IdentifiedData> results)
        {
            AuditUtil.AuditUpdate(outcome, null, results?.ToArray());
        }

        /// <summary>
        /// Performs a merge of the specified patient
        /// </summary>
        protected virtual IMessage PerformMerge(Hl7MessageReceivedEventArgs e, Bundle bundle)
        {
            // A merge should be parsed as a series of bundles within bundles representing the merge pairs...
            try
            {
                var mergePairs = bundle.Item.OfType<Bundle>();
                if (!mergePairs.Any())
                {
                    this.m_traceSource.TraceError("Merge requires at least one pair of PID and MRG");
                    throw new InvalidOperationException(this.m_localizationService.GetString("error.messaging.hl7.messages.mergeMissingPair"));
                }

                var mergeService = ApplicationServiceContext.Current.GetService<IRecordMergingService<Patient>>();
                var patientService = ApplicationServiceContext.Current.GetService<IRepositoryService<Patient>>();
                foreach (var mrgPair in mergePairs)
                {
                    var survivor = mrgPair.Item.OfType<Patient>().FirstOrDefault(o => o.GetTag("$v2.segment") == "PID");
                    var victims = mrgPair.Item.OfType<Patient>().Where(o => o.GetTag("$v2.segment") == "MRG");
                    if (survivor == null || !victims.Any())
                    {
                        this.m_traceSource.TraceError("Merge requires at least one pair of PID and MRG");
                        throw new InvalidOperationException(this.m_localizationService.GetString("error.messaging.hl7.messages.mergeMissingPair"));
                    }

                    // Perform the merge
                    this.SendAuditMerge(OutcomeIndicator.Success, e.Message, mergeService.Merge(survivor.Key.Value, victims.Select(o => o.Key.Value)));
                }

                return this.CreateACK(typeof(ACK), e.Message, "CA", $"Merge accepted");
            }
            catch (Exception ex)
            {
                this.SendAuditMerge(OutcomeIndicator.MinorFail, e.Message, null);
                throw new HL7ProcessingException(this.m_localizationService.GetString("error.messaging.hl7.messages.errorPerformingMerge"), null, null, 0, 0, ex);
            }
            throw new NotImplementedException(this.m_localizationService.GetString("error.type.NotImplementedException"));
        }

        /// <summary>
        /// Send audit merge
        /// </summary>
        protected virtual void SendAuditMerge(OutcomeIndicator outcome, IMessage message, RecordMergeResult recordMergeResult)
        {
            if (recordMergeResult != null)
            {
                AuditUtil.AuditDelete(outcome, "ADT^A40", new Patient() { Key = recordMergeResult.Replaced.First() });
                AuditUtil.AuditUpdate(outcome, "ADT^A40", new Patient() { Key = recordMergeResult.Survivors.First() });
            }
            else
            {
                AuditUtil.AuditUpdate<IdentifiedData>(outcome, "ADT^A40");
            }
        }

        /// <summary>
        /// Validate the incoming message
        /// </summary>
        /// <param name="message">The message to be validated</param>
        /// <returns>The validated message</returns>
        protected override bool Validate(IMessage message)
        {
            return true;
        }
    }
}<|MERGE_RESOLUTION|>--- conflicted
+++ resolved
@@ -129,11 +129,7 @@
         /// </summary>
         protected virtual void SendAuditAdmit(OutcomeIndicator outcomeIndicator, IMessage message, IEnumerable<IdentifiedData> results)
         {
-<<<<<<< HEAD
-            AuditUtil.AuditCreate(OutcomeIndicator.Success, null, results?.ToArray());
-=======
             AuditUtil.AuditCreate(outcomeIndicator, null, results?.ToArray());
->>>>>>> 44dbf43b
         }
 
         /// <summary>
