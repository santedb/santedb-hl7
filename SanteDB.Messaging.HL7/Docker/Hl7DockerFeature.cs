--- conflicted
+++ resolved
@@ -75,11 +75,9 @@
         /// </summary>
         public const string ClientCertificateSetting = "CLIENT_AUTH";
 
-<<<<<<< HEAD
+        // Tracer
         private readonly Tracer m_tracer = Tracer.GetTracer(typeof(Hl7DockerFeature));
 
-=======
->>>>>>> 5195cecc
         /// <summary>
         /// Get the ID of this feature
         /// </summary>
@@ -105,16 +103,10 @@
             // first the security
             if (settings.TryGetValue(AuthenticationSetting, out string auth))
             {
-<<<<<<< HEAD
                 if (!Enum.TryParse<AuthenticationMethod>(auth, true, out AuthenticationMethod authResult))
                 {
                     this.m_tracer.TraceError($"Couldn't understand {auth}, valid values are NONE, MSH8, or SFT4");
                     throw new ArgumentOutOfRangeException($"{auth} not valid setting - valid values are NONE, MSH8, or SFT4");
-=======
-                if(!Enum.TryParse<AuthenticationMethod>(auth, true, out AuthenticationMethod authResult)) {
-                    
-                    throw new ArgumentOutOfRangeException($"Couldn't understand {auth}, valid values are NONE, MSH8, or SFT4");
->>>>>>> 5195cecc
                 }
                 hl7Configuration.Security = authResult;
             }
@@ -136,9 +128,7 @@
             {
                 if (!Uri.TryCreate(listenStr, UriKind.Absolute, out Uri listenUri))
                 {
-
                     throw new ArgumentOutOfRangeException($"{listenStr} is not a valid URL");
-                    
                 }
 
                 hl7Configuration.Services.ForEach(o => o.AddressXml = listenStr);
@@ -149,13 +139,8 @@
             {
                 if (!Int32.TryParse(timeoutStr, out int timeout))
                 {
-<<<<<<< HEAD
                     this.m_tracer.TraceError("Invalid timeout");
                     throw new ArgumentOutOfRangeException($"{timeoutStr} is not a valid timeout");
-=======
-
-                    throw new ArgumentOutOfRangeException("Invalid timeout");
->>>>>>> 5195cecc
                 }
                 hl7Configuration.Services.ForEach(o => o.ReceiveTimeout = timeout);
             }
