﻿/*
 * Copyright (C) 2021 - 2021, SanteSuite Inc. and the SanteSuite Contributors (See NOTICE.md for full copyright notices)
 * Copyright (C) 2019 - 2021, Fyfe Software Inc. and the SanteSuite Contributors
 * Portions Copyright (C) 2015-2018 Mohawk College of Applied Arts and Technology
 *
 * Licensed under the Apache License, Version 2.0 (the "License"); you
 * may not use this file except in compliance with the License. You may
 * obtain a copy of the License at
 *
 * http://www.apache.org/licenses/LICENSE-2.0
 *
 * Unless required by applicable law or agreed to in writing, software
 * distributed under the License is distributed on an "AS IS" BASIS, WITHOUT
 * WARRANTIES OR CONDITIONS OF ANY KIND, either express or implied. See the
 * License for the specific language governing permissions and limitations under
 * the License.
 *
 * User: fyfej
 * Date: 2021-8-5
 */

using NHapi.Base.Model;
using NHapi.Model.V25.Segment;
using SanteDB.Core;
using SanteDB.Core.Diagnostics;
using SanteDB.Core.Extensions;
using SanteDB.Core.Model;
using SanteDB.Core.Model.Acts;
using SanteDB.Core.Model.Constants;
using SanteDB.Core.Model.DataTypes;
using SanteDB.Core.Model.Entities;
using SanteDB.Core.Model.Roles;
using SanteDB.Core.Security;
using SanteDB.Core.Services;
using SanteDB.Messaging.HL7.Configuration;
using SanteDB.Messaging.HL7.Exceptions;
using SanteDB.Persistence.MDM.Extensions;
using System;
using System.Collections.Generic;
using System.Linq;

namespace SanteDB.Messaging.HL7.Segments
{
    /// <summary>
    /// Represents a segment handler which handles PID segments
    /// </summary>
    public class PIDSegmentHandler : ISegmentHandler, IServiceImplementation
    {
        private const string AdministrativeGenderCodeSystem = "1.3.6.1.4.1.33349.3.1.5.9.3.200.1";
        private const string RaceCodeSystem = "2.16.840.1.113883.5.5";
        private const string MaritalStatusCodeSystem = "1.3.6.1.4.1.33349.3.1.5.9.3.200.2";
        private const string ReligionCodeSystem = "1.3.6.1.4.1.33349.3.1.5.9.3.200.6";
        private const string EthnicGroupCodeSystem = "1.3.6.1.4.1.33349.3.1.5.9.3.200.189";

        private readonly Guid[] AddressHierarchy = {
            EntityClassKeys.ServiceDeliveryLocation,
            EntityClassKeys.CityOrTown,
            EntityClassKeys.CountyOrParish,
            EntityClassKeys.State,
            EntityClassKeys.Country,
            EntityClassKeys.Place
        };


        // Localization Service
        private readonly ILocalizationService m_localizationService = ApplicationServiceContext.Current.GetService<ILocalizationService>();


        // Tracer
        private readonly Tracer m_tracer = Tracer.GetTracer(typeof(PIDSegmentHandler));


        private Hl7ConfigurationSection m_configuration = ApplicationServiceContext.Current.GetService<IConfigurationManager>().GetSection<Hl7ConfigurationSection>();

        /// <summary>
        /// DI constructor
        /// </summary>
        public PIDSegmentHandler()
        {
        } 

        /// <summary>
        /// Gets the name of the segment
        /// </summary>
        public string Name => "PID";

        /// <summary>
        /// Get the service name
        /// </summary>
        public string ServiceName => "PID Segment Handler";

        /// <summary>
        /// Create the PID segment from data elements
        /// </summary>
        /// <param name="data">The data to be created</param>
        /// <param name="context">The message in which the segment is created</param>
        /// <returns>The segments to add to the messge</returns>
        public virtual IEnumerable<ISegment> Create(IdentifiedData data, IGroup context, AssigningAuthority[] exportDomains)
        {
            var retVal = context.GetStructure("PID") as PID;
            var patient = data as Patient;
            if (patient == null)
            {
                this.m_tracer.TraceError($"Cannot convert {data.GetType().Name} to PID");
                throw new InvalidOperationException(this.m_localizationService.GetString("error.messaging.hl7.conversionPID", new
                {
                    param = data.GetType().Name
                }));
            }


            // Map patient to PID
            if (exportDomains == null || exportDomains?.Length == 0 || exportDomains?.Any(d => d.Key == this.m_configuration.LocalAuthority.Key) == true)
            {
                retVal.GetPatientIdentifierList(retVal.PatientIdentifierListRepetitionsUsed).FromModel(new EntityIdentifier(this.m_configuration.LocalAuthority, patient.Key.ToString()));
                retVal.GetPatientIdentifierList(retVal.PatientIdentifierListRepetitionsUsed - 1).IdentifierTypeCode.Value = "PI";
            }

            // Map alternate identifiers
            foreach (var id in patient.LoadProperty(o=>o.Identifiers))
            {
                if (exportDomains == null || exportDomains.Any(e => e.Key == id.AuthorityKey) == true)
                {
                    retVal.GetPatientIdentifierList(retVal.PatientIdentifierListRepetitionsUsed).FromModel(id);
                    if (id.Authority.DomainName == this.m_configuration.SsnAuthority?.DomainName ||
                        id.Authority.Oid == this.m_configuration.SsnAuthority?.Oid)
                        retVal.SSNNumberPatient.Value = id.Value;
                }
            }

            // Addresses
            foreach (var addr in patient.LoadProperty(o=>o.Addresses))
                retVal.GetPatientAddress(retVal.PatientAddressRepetitionsUsed).FromModel(addr);

            // Names
            foreach (var en in patient.LoadProperty(o=>o.Names))
                retVal.GetPatientName(retVal.PatientNameRepetitionsUsed).FromModel(en);

            // Date of birth
            if (patient.DateOfBirth.HasValue)
            {
                switch (patient.DateOfBirthPrecision ?? DatePrecision.Day)
                {
                    case DatePrecision.Year:
                        retVal.DateTimeOfBirth.Time.Set(patient.DateOfBirth.Value, "yyyy");
                        break;

                    case DatePrecision.Month:
                        retVal.DateTimeOfBirth.Time.Set(patient.DateOfBirth.Value, "yyyyMM");
                        break;

                    case DatePrecision.Day:
                        retVal.DateTimeOfBirth.Time.Set(patient.DateOfBirth.Value, "yyyyMMdd");
                        break;
                }
            }

            // Gender
            retVal.AdministrativeSex.FromModel(patient.LoadProperty(o=>o.GenderConcept), AdministrativeGenderCodeSystem);

            // Deceased date
            if (patient.DeceasedDate.HasValue)
            {
                if (patient.DeceasedDate == DateTime.MinValue)
                    retVal.PatientDeathIndicator.Value = "Y";
                else
                    switch (patient.DeceasedDatePrecision ?? DatePrecision.Day)
                    {
                        case DatePrecision.Year:
                            retVal.PatientDeathDateAndTime.Time.Set(patient.DeceasedDate.Value, "yyyy");
                            break;

                        case DatePrecision.Month:
                            retVal.PatientDeathDateAndTime.Time.Set(patient.DeceasedDate.Value, "yyyyMM");
                            break;

                        case DatePrecision.Day:
                            retVal.PatientDeathDateAndTime.Time.Set(patient.DeceasedDate.Value, "yyyyMMdd");
                            break;
                    }
            }

            // Mother's info
            var relationships = patient.LoadProperty(o => o.Relationships);
            var motherRelation = relationships.FirstOrDefault(o => o.RelationshipTypeKey == EntityRelationshipTypeKeys.Mother);
            if (motherRelation != null)
            {
                var mother = motherRelation.LoadProperty(o=>o.TargetEntity).GetMaster() as Person;
                foreach (var nam in mother.LoadProperty(o=>o.Names).Where(n => n.NameUseKey == NameUseKeys.MaidenName))
                    retVal.GetMotherSMaidenName(retVal.MotherSMaidenNameRepetitionsUsed).FromModel(nam);
                foreach (var id in mother.LoadProperty(o=>o.Identifiers))
                    retVal.GetMotherSIdentifier(retVal.MotherSIdentifierRepetitionsUsed).FromModel(id);
            }

            // Telecoms
            foreach (var tel in patient.LoadProperty(o=>o.Telecoms))
            {
                if (tel.AddressUseKey.GetValueOrDefault() == AddressUseKeys.WorkPlace)
                    retVal.GetPhoneNumberBusiness(retVal.PhoneNumberBusinessRepetitionsUsed).FromModel(tel);
                else
                    retVal.GetPhoneNumberHome(retVal.PhoneNumberHomeRepetitionsUsed).FromModel(tel);
            }

            // Load relationships
            var participations = patient.LoadCollection<ActParticipation>(nameof(Entity.Participations));

            // Birthplace
            var birthplace = relationships.FirstOrDefault(o => o.RelationshipTypeKey == EntityRelationshipTypeKeys.Birthplace);
            if (birthplace != null)
                retVal.BirthPlace.Value = birthplace.LoadProperty(o=>o.TargetEntity).LoadProperty(o=>o.Names).FirstOrDefault()?.LoadCollection<EntityNameComponent>(nameof(EntityName.Component)).FirstOrDefault()?.Value;

            // Citizenships
            var citizenships = relationships.Where(o => o.RelationshipTypeKey == EntityRelationshipTypeKeys.Citizen);
            foreach (var itm in citizenships)
            {
                var ce = retVal.GetCitizenship(retVal.CitizenshipRepetitionsUsed);
                var place = itm.LoadProperty(o=>o.TargetEntity);
                ce.Identifier.Value = place.LoadProperty(o => o.Identifiers).FirstOrDefault(o => o.AuthorityKey == AssigningAuthorityKeys.Iso3166CountryCode)?.Value;
                ce.Text.Value = place.LoadProperty(o => o.Names).FirstOrDefault(o => o.NameUseKey == NameUseKeys.OfficialRecord)?.LoadCollection<EntityNameComponent>(nameof(EntityName.Component)).FirstOrDefault()?.Value;
            }

            // Account number
<<<<<<< HEAD
            var account = participations.FirstOrDefault(o => o.ParticipationRoleKey == ActParticipationKeys.Holder && o.LoadProperty<Account>(nameof(ActParticipation.Act)) != null);
=======
            var account = participations.FirstOrDefault(o => o.ParticipationRoleKey == ActParticipationKey.Holder && o.LoadProperty(x=>x.Act) is Account);
>>>>>>> a43fee4d
            if (account != null)
                retVal.PatientAccountNumber.FromModel(account.Act.Identifiers.FirstOrDefault() ?? new ActIdentifier(this.m_configuration.LocalAuthority, account.Key.ToString()));

            // Marital status
            if (patient.MaritalStatusKey.HasValue)
                retVal.MaritalStatus.FromModel(patient.LoadProperty(o=>o.MaritalStatus), MaritalStatusCodeSystem);

            // Religion
            if (patient.ReligiousAffiliationKey.HasValue)
                retVal.Religion.FromModel(patient.LoadProperty(o=>o.ReligiousAffiliation), ReligionCodeSystem);

            // Ethnic groups
<<<<<<< HEAD
            if (patient.EthnicGroupKey.HasValue)
                retVal.GetEthnicGroup(0).FromModel(patient.LoadProperty<Concept>(nameof(Patient.EthnicGroup)), EthnicGroupCodeSystem);
=======
            if (patient.EthnicGroupCodeKey.HasValue)
                retVal.GetEthnicGroup(0).FromModel(patient.LoadProperty(o=>o.EthnicGroup), EthnicGroupCodeSystem);
>>>>>>> a43fee4d

            // Primary language
            var lang = patient.LoadCollection<PersonLanguageCommunication>(nameof(Patient.LanguageCommunication)).FirstOrDefault(o => o.IsPreferred);
            if (lang != null)
                retVal.PrimaryLanguage.Identifier.Value = lang.LanguageCode.Trim();

            return new ISegment[] { retVal };
        }

        /// <summary>
        /// Parse the parse the specified segment into a patient object
        /// </summary>
        /// <param name="segment">The segment to be parsed</param>
        /// <returns>The parsed patient information</returns>
        public virtual IEnumerable<IdentifiedData> Parse(ISegment segment, IEnumerable<IdentifiedData> context)
        {
            var patientService = ApplicationServiceContext.Current.GetService<IRepositoryService<Patient>>();
            var pidSegment = segment as PID;
            int fieldNo = 0;

            try
            {
                Patient retVal = new Patient() { Key = Guid.NewGuid(), StatusConceptKey = StatusKeys.New };
                Person motherEntity = null;
                List<IdentifiedData> retCollection = new List<IdentifiedData>();

                retVal.CreationAct = context.OfType<ControlAct>().FirstOrDefault();

                // Existing patient?
                if (pidSegment.Message.GetStructureName().StartsWith("ADT"))
                {
                    foreach (var id in pidSegment.GetPatientIdentifierList())
                    {
                        var idnumber = id.IDNumber.Value;
                        AssigningAuthority authority;
                        try
                        {
                            authority = id.AssigningAuthority.ToModel();
                        }
                        catch (Exception e)
                        {
                            throw new HL7ProcessingException(this.m_localizationService.GetString("error.type.HL7ProcessingException", new
                            {
                                param = "assigning authority"
                            }), "PID", pidSegment.SetIDPID.Value, 3, 4, e);
                        }

                        // Authority not found?
                        if (authority == null)
                        {
                            this.m_tracer.TraceError($"No authority configured for {id.AssigningAuthority.NamespaceID.Value}");
                            throw new HL7ProcessingException(this.m_localizationService.GetString("error.messaging.hl7.authorityNone", new
                            {
                                param = id.AssigningAuthority.NamespaceID.Value
                            }), "PID", pidSegment.SetIDPID.Value, 3, 4);
                        }

                        Guid idguid = Guid.Empty;
                        Patient found = null;
                        if (authority.Key == this.m_configuration.LocalAuthority.Key)
                        {
                            found = patientService.Get(Guid.Parse(id.IDNumber.Value), Guid.Empty);
                        }
                        else if (authority?.IsUnique == true)
                        {
                            found = patientService.Find(o => o.Identifiers.Any(i => i.Authority.Key == authority.Key && i.Value == idnumber)).FirstOrDefault();
                        }

                        if (found != null)
                        {
                            retVal = (Patient)found.Clone();
                            break;
                        }
                    }
                }

                fieldNo = 2;
                if (!pidSegment.PatientID.IsEmpty())
                    retVal.Identifiers.Add(pidSegment.PatientID.ToModel());

                fieldNo = 3;
                if (pidSegment.PatientIdentifierListRepetitionsUsed > 0)
                {
                    var messageIdentifiers = pidSegment.GetPatientIdentifierList().ToModel();

                    if (this.m_configuration.IdentifierReplacementBehavior == IdentifierReplacementMode.AnyInDomain)
                        retVal.Identifiers.RemoveAll(o => messageIdentifiers.Any(i => i.EffectiveVersionSequenceId.HasValue && i.AuthorityKey == o.AuthorityKey));

                    // Remove any identifiers matching the value explicitly
                    retVal.Identifiers.RemoveAll(o => messageIdentifiers.Any(i => i.ObsoleteVersionSequenceId.HasValue && i.AuthorityKey == o.AuthorityKey && i.Value == o.Value));

                    // Add any identifiers which we don't have any other identifier domain for
                    retVal.Identifiers.AddRange(messageIdentifiers.Where(o => !o.ObsoleteVersionSequenceId.HasValue && !retVal.Identifiers.Any(i => i.AuthorityKey == o.AuthorityKey && i.Value == o.Value)));
                }

                // Find the key for the patient
                var keyId = pidSegment.GetPatientIdentifierList().FirstOrDefault(o => o.AssigningAuthority.NamespaceID.Value == this.m_configuration.LocalAuthority.DomainName);
                if (keyId != null)
                    retVal.Key = Guid.Parse(keyId.IDNumber.Value);

                if (!retVal.Identifiers.Any())
                    throw new HL7ProcessingException(this.m_localizationService.GetString("error.messaging.hl7.identityPatient"), "PID", pidSegment.SetIDPID.Value, 3, 1);

                fieldNo = 5;
                if (pidSegment.PatientNameRepetitionsUsed > 0)
                    foreach (var itm in pidSegment.GetPatientName())
                    {
                        var model = itm.ToModel();
                        var existing = retVal.Names.FirstOrDefault(o => o.NameUseKey == model.NameUseKey);
                        if (existing == null)
                            retVal.Names.Add(model);
                        else
                            existing.CopyObjectData(model);
                    }

                fieldNo = 21;
                // Mother's maiden name, create a relationship for mother
                if (pidSegment.MotherSMaidenNameRepetitionsUsed > 0 || pidSegment.GetMotherSIdentifier().Any(o => !o.IsEmpty()))
                {
                    var personService = ApplicationServiceContext.Current.GetService<IRepositoryService<Person>>();
                    Person existingMother = retVal.Relationships.FirstOrDefault(o => o.RelationshipTypeKey == EntityRelationshipTypeKeys.Mother)?.LoadProperty(o => o.TargetEntity).GetMaster() as Person;
                    Person foundMother = null;

                    // Attempt to find the existing mother in the database based on ID
                    foreach (var id in pidSegment.GetMotherSIdentifier().Where(o => !o.IsEmpty()))
                    {
                        AssigningAuthority authority = null;
                        try
                        {
                            authority = id.AssigningAuthority.ToModel();
                        }
                        catch (Exception e)
                        {
                            throw new HL7ProcessingException(this.m_localizationService.GetString("error.type.HL7ProcessingException", new
                            {
                                param = "mother's identifiers"
                            }), "PID", pidSegment.SetIDPID.Value, 21, 3);
                        }

                        if ((authority.Key == this.m_configuration.LocalAuthority.Key || authority.DomainName == this.m_configuration.LocalAuthority.DomainName) && Guid.TryParse(id.IDNumber.Value, out Guid idNumberUuid))
                        {
                            foundMother = personService.Get(idNumberUuid) ?? patientService.Get(idNumberUuid);
                        }
                        else if (authority?.IsUnique == true)
                        {
                            foundMother = personService.Find(o => o.Identifiers.Any(i => i.Value == id.IDNumber.Value && i.Authority.Key == authority.Key)).FirstOrDefault() ??
                                patientService.Find(o => o.Identifiers.Any(i => i.Value == id.IDNumber.Value && i.Authority.Key == authority.Key)).FirstOrDefault();
                        }

                        if (foundMother != null)
                        {
                            break;
                        }
                    }

                    fieldNo = 6;
                    // Mother doesn't exist and there's no mother currently, so add it
                    if (foundMother == null && existingMother == null)
                    {
                        motherEntity = new Person()
                        {
                            Key = Guid.NewGuid(),
                            Identifiers = pidSegment.GetMotherSIdentifier().ToModel().ToList(),
                            Names = pidSegment.GetMotherSMaidenName().ToModel(NameUseKeys.MaidenName).ToList(),
                            StatusConceptKey = StatusKeys.New
                        };
                        retCollection.Add(motherEntity);
                    }
                    else if (existingMother != null) // existing mother - update
                    {
                        if (!existingMother.LoadCollection(o => o.Identifiers).Any()) // update identifiers
                        {
                            existingMother.Identifiers = pidSegment.GetMotherSIdentifier().ToModel().ToList();
                        }
                        motherEntity = existingMother;
                        retCollection.Add(motherEntity);
                    }
                    else
                        motherEntity = foundMother;

                    var existingRelationship = retVal.Relationships.FirstOrDefault(r => r.SourceEntityKey == retVal.Key && r.RelationshipTypeKey == EntityRelationshipTypeKeys.Mother);
                    if (existingRelationship == null)
                    {
                        retVal.Relationships.Add(new EntityRelationship(EntityRelationshipTypeKeys.Mother, motherEntity.Key));
                    }
                    else if (existingRelationship.TargetEntityKey != motherEntity.Key)
                    {
                        // Was the mother found?

                        existingRelationship.BatchOperation = BatchOperationType.Delete;
                        retCollection.Add(existingRelationship);
                        retVal.Relationships.Remove(existingRelationship);
                        retCollection.Add(new EntityRelationship(EntityRelationshipTypeKeys.Mother, motherEntity.Key) { SourceEntityKey = retVal.Key });
                    }
                }

                // Nationality
                fieldNo = 28;
                if (!pidSegment.Nationality.IsEmpty())
                {
                    retVal.Nationality = pidSegment.Nationality.ToModel();
                }

                // Date/time of birth
                fieldNo = 7;
                if (!pidSegment.DateTimeOfBirth.IsEmpty())
                {
                    retVal.DateOfBirth = pidSegment.DateTimeOfBirth.ToModel();
                    retVal.DateOfBirthPrecision = pidSegment.DateTimeOfBirth.ToDatePrecision();
                }

                // Administrative gender
                fieldNo = 8;
                if (!pidSegment.AdministrativeSex.IsEmpty())
                    retVal.GenderConcept = pidSegment.AdministrativeSex.ToConcept(AdministrativeGenderCodeSystem);

                // Patient Alias
                fieldNo = 9;
                if (pidSegment.PatientAliasRepetitionsUsed > 0)
                    retVal.Names.AddRange(pidSegment.GetPatientAlias().ToModel());

                // Race codes
                fieldNo = 10;
                if (pidSegment.RaceRepetitionsUsed > 0)
                {
                    retVal.Extensions.AddRange(pidSegment.GetRace().Select(o => new EntityExtension(ExtensionTypeKeys.PatientRaceExtension, typeof(ReferenceExtensionHandler), o.ToModel(RaceCodeSystem))));
                }

                // Addresses
                fieldNo = 11;
                if (pidSegment.PatientAddressRepetitionsUsed > 0)
                    foreach (var itm in pidSegment.GetPatientAddress())
                    {
                        var model = itm.ToModel();
                        var existing = retVal.Addresses.FirstOrDefault(o => o.AddressUseKey == model.AddressUseKey);
                        if (existing == null)
                            retVal.Addresses.Add(model);
                        else
                            existing.CopyObjectData(model);
                    }

                // Fields
                fieldNo = 13;
                var telecoms = pidSegment.GetPhoneNumberBusiness().Union(pidSegment.GetPhoneNumberHome());
                foreach (var itm in telecoms)
                {
                    var model = itm.ToModel();
                    var existing = retVal.Telecoms.FirstOrDefault(o => o.AddressUseKey == model.AddressUseKey);
                    if (existing == null)
                        retVal.Telecoms.Add(model);
                    else
                        existing.CopyObjectData(model);
                }

                // Language
                if (!pidSegment.PrimaryLanguage.IsEmpty())
                    retVal.LanguageCommunication = new List<PersonLanguageCommunication>()
                {
                    new PersonLanguageCommunication(pidSegment.PrimaryLanguage.Identifier.Value.ToLower(), true)
                };

                // Marital Status
                fieldNo = 16;
                if (!pidSegment.MaritalStatus.IsEmpty())
                    retVal.MaritalStatus = pidSegment.MaritalStatus.ToModel(MaritalStatusCodeSystem);

                // Religion
                fieldNo = 17;
                if (!pidSegment.Religion.IsEmpty())
                    retVal.ReligiousAffiliation = pidSegment.Religion.ToModel(ReligionCodeSystem);

                // Ethinic groups
                fieldNo = 22;
                if (pidSegment.EthnicGroupRepetitionsUsed > 0)
                    retVal.EthnicGroupKey = pidSegment.GetEthnicGroup().First().ToModel(EthnicGroupCodeSystem).Key;

                fieldNo = 18;
                // Patient account, locate the specified account
                if (!pidSegment.PatientAccountNumber.IsEmpty())
                {
                    var account = ApplicationServiceContext.Current.GetService<IDataPersistenceService<Account>>()?.Query(o => o.Identifiers.Any(i => i.Value == pidSegment.PatientAccountNumber.IDNumber.Value), AuthenticationContext.SystemPrincipal).FirstOrDefault();
                    if (account != null)
                        retVal.Participations.Add(new ActParticipation(ActParticipationKeys.Holder, retVal) { SourceEntityKey = account.Key });
                    else
                    {
                        retVal.Participations.Add(new ActParticipation(ActParticipationKeys.Holder, retVal)
                        {
                            SourceEntity = new Account()
                            {
                                Identifiers = new List<ActIdentifier>()
                                {
                                    new ActIdentifier()
                                    {
                                        Authority = pidSegment.PatientAccountNumber.AssigningAuthority.ToModel(),
                                        Value = pidSegment.PatientAccountNumber.IDNumber.Value
                                    }
                                },
                                StatusConceptKey = StatusKeys.New
                            }
                        });
                    }
                }

                // SSN
                fieldNo = 19;

                // Patient account, locate the specified account
                if (!String.IsNullOrEmpty(pidSegment.SSNNumberPatient.Value))
                {
                    var ssn = pidSegment.SSNNumberPatient.Value;
                    // Lookup identity domain which is designated as SSN , if they already have one update it, if not, add it
                    var existing = retVal.Identifiers.FirstOrDefault(o => o.AuthorityKey == this.m_configuration.SsnAuthority.Key || o.LoadProperty(x => x.Authority).DomainName == this.m_configuration.SsnAuthority?.DomainName);
                    if (existing == null)
                        retVal.Identifiers.Add(new EntityIdentifier(this.m_configuration.SsnAuthority, ssn));
                    else
                        existing.Value = ssn;
                }

                // Birth place is present
                fieldNo = 23;
                if (!pidSegment.BirthPlace.IsEmpty()) // We need to find the birthplace relationship
                {
                    var existing = retVal.LoadProperty(o => o.Relationships).FirstOrDefault(o => o.RelationshipTypeKey == EntityRelationshipTypeKeys.Birthplace);

                    if (Guid.TryParse(pidSegment.BirthPlace.Value, out Guid birthPlaceId))
                    {
                        if (existing == null)
                            retVal.LoadProperty(o => o.Relationships).Add(new EntityRelationship(EntityRelationshipTypeKeys.Birthplace, birthPlaceId));
                        else
                            existing.TargetEntityKey = birthPlaceId;
                    }
                    else
                    {
                        IEnumerable<Place> places = ApplicationServiceContext.Current.GetService<IDataPersistenceService<Place>>()?.Query(o => o.Names.Any(n => n.Component.Any(c => c.Value == pidSegment.BirthPlace.Value)), AuthenticationContext.SystemPrincipal);
                        if (this.m_configuration.BirthplaceClassKeys.Any())
                            places = places.Where(o =>
                                this.m_configuration.BirthplaceClassKeys.Contains(o.ClassConceptKey.Value));

                        // Still conflicts? Check for same region as address
                        if (places.Count() > 1 && !this.m_configuration.StrictMetadataMatch)
                        {
                            var placeClasses = places.GroupBy(o => o.ClassConceptKey).OrderBy(o => Array.IndexOf(AddressHierarchy, o.Key.Value));
                            // Take the first wrung of the address hierarchy
                            places = placeClasses.First();
                            if (places.Count() > 1) // Still more than one type of place
                                places = places.Where(p => p.LoadCollection<EntityAddress>(nameof(Entity.Addresses)).Any(a => a.Component.All(a2 => retVal.LoadCollection<EntityAddress>(nameof(Entity.Addresses)).Any(pa => pa.Component.Any(pc => pc.Value == a2.Value && pc.ComponentTypeKey == a2.ComponentTypeKey)))));
                        }

                        // Assign if only one place
                        if (places.Count() == 1)
                        {
                            if (existing == null)
                                retVal.Relationships.Add(new EntityRelationship(EntityRelationshipTypeKeys.Birthplace, places.First().Key));
                            else
                                existing.TargetEntityKey = places.First().Key;
                        }
                        else
                        {
                            throw new KeyNotFoundException(this.m_localizationService.GetString("error.messaging.hl7.birthPlace", new
                            {
                                param = pidSegment.BirthPlace.Value,
                                param2 = places.Count()
                            }));
                        }

                    }
                }

                // MB indicator
                if (!pidSegment.MultipleBirthIndicator.IsEmpty())
                    retVal.MultipleBirthOrder = pidSegment.MultipleBirthIndicator.Value == "Y" ? (int?)-1 : null;
                if (!pidSegment.BirthOrder.IsEmpty())
                    retVal.MultipleBirthOrder = Int32.Parse(pidSegment.BirthOrder.Value);

                // Citizenship
                fieldNo = 26;
                if (pidSegment.CitizenshipRepetitionsUsed > 0)
                {
                    foreach (var cit in pidSegment.GetCitizenship())
                    {
                        var place = ApplicationServiceContext.Current.GetService<IDataPersistenceService<Place>>()?.Query(o => o.Identifiers.Any(i => i.Value == cit.Identifier.Value && i.Authority.Key == AssigningAuthorityKeys.Iso3166CountryCode), AuthenticationContext.SystemPrincipal).FirstOrDefault();
                        if (place != null)
                        {
                            if (!retVal.Relationships.Any(r => r.RelationshipTypeKey == EntityRelationshipTypeKeys.Citizen && r.TargetEntityKey == place.Key))
                            {
                                retVal.Relationships.Add(new EntityRelationship(EntityRelationshipTypeKeys.Citizen, place.Key));
                            }
                        }
                        else
                        {
                            m_tracer.TraceError($"Cannot find country with code {cit.Identifier.Value}");
                            throw new KeyNotFoundException(this.m_localizationService.GetString("error.messaging.hl7.countryCode", new
                            {
                                param = cit.Identifier.Value
                            }));
                        }
                    }
                }

                // Death info
                fieldNo = 29;
                if (!pidSegment.PatientDeathIndicator.IsEmpty())
                    retVal.DeceasedDate = pidSegment.PatientDeathIndicator.Value == "Y" ? (DateTime?)DateTime.MinValue : null;
                if (!pidSegment.PatientDeathDateAndTime.IsEmpty())
                {
                    retVal.DeceasedDate = pidSegment.PatientDeathDateAndTime.ToModel();
                    retVal.DeceasedDatePrecision = pidSegment.PatientDeathDateAndTime.ToDatePrecision();
                }

                // Last update time
                if (!pidSegment.LastUpdateDateTime.IsEmpty())
                    retVal.CreationTime = (DateTimeOffset)pidSegment.LastUpdateDateTime.ToModel();

                //if(!pidSegment.LastUpdateFacility.IsEmpty())
                //{
                //    // Find by user ID
                //    var user = ApplicationServiceContext.Current.GetService<IDataPersistenceService<SecurityUser>>().Query(u=>u.UserName == pidSegment.LastUpdateFacility.NamespaceID.Value).FirstOrDefault();
                //    if (user != null)
                //        retVal.CreatedBy = user;
                //}

                retVal.AddTag(Hl7Constants.FocalObjectTag, "true");
                retCollection.Add(retVal);

                return retCollection;
            }
            catch (HL7ProcessingException e) // Just re-throw
            {
                throw;
            }
            catch (HL7DatatypeProcessingException e)
            {
                throw new HL7ProcessingException(this.m_localizationService.GetString("error.type.HL7ProcessingException",
                    new
                    {
                        param = "PID"
                    }), "PID", pidSegment.SetIDPID.Value, fieldNo, e.Component, e);
            }
            catch (Exception e)
            {
                throw new HL7ProcessingException(this.m_localizationService.GetString("error.type.HL7ProcessingException",
                    new
                    {
                        param = "PID"
                    }), "PID", pidSegment.SetIDPID.Value, fieldNo, 1, e);
            }
        }
    }
}<|MERGE_RESOLUTION|>--- conflicted
+++ resolved
@@ -220,11 +220,7 @@
             }
 
             // Account number
-<<<<<<< HEAD
-            var account = participations.FirstOrDefault(o => o.ParticipationRoleKey == ActParticipationKeys.Holder && o.LoadProperty<Account>(nameof(ActParticipation.Act)) != null);
-=======
             var account = participations.FirstOrDefault(o => o.ParticipationRoleKey == ActParticipationKey.Holder && o.LoadProperty(x=>x.Act) is Account);
->>>>>>> a43fee4d
             if (account != null)
                 retVal.PatientAccountNumber.FromModel(account.Act.Identifiers.FirstOrDefault() ?? new ActIdentifier(this.m_configuration.LocalAuthority, account.Key.ToString()));
 
@@ -237,13 +233,8 @@
                 retVal.Religion.FromModel(patient.LoadProperty(o=>o.ReligiousAffiliation), ReligionCodeSystem);
 
             // Ethnic groups
-<<<<<<< HEAD
-            if (patient.EthnicGroupKey.HasValue)
-                retVal.GetEthnicGroup(0).FromModel(patient.LoadProperty<Concept>(nameof(Patient.EthnicGroup)), EthnicGroupCodeSystem);
-=======
             if (patient.EthnicGroupCodeKey.HasValue)
                 retVal.GetEthnicGroup(0).FromModel(patient.LoadProperty(o=>o.EthnicGroup), EthnicGroupCodeSystem);
->>>>>>> a43fee4d
 
             // Primary language
             var lang = patient.LoadCollection<PersonLanguageCommunication>(nameof(Patient.LanguageCommunication)).FirstOrDefault(o => o.IsPreferred);
