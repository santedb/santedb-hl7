--- conflicted
+++ resolved
@@ -227,13 +227,9 @@
                     int tr = 0;
                     Person found = null;
                     if (authority.Key == this.m_configuration.LocalAuthority.Key)
-<<<<<<< HEAD
                     {
                         found = personService.Get(Guid.Parse(id.IDNumber.Value), null, AuthenticationContext.SystemPrincipal);
                     }
-=======
-                        found = personService.Get(Guid.Parse(id.IDNumber.Value), null, true, AuthenticationContext.SystemPrincipal);
->>>>>>> 3fe7f919
                     else if (authority?.IsUnique == true)
                         found = personService.Query(o => o.Identifiers.Any(i => i.Value == idnumber &&
                             i.Authority.Key == authority.Key), 0, 1, out tr, AuthenticationContext.SystemPrincipal).FirstOrDefault();
@@ -261,17 +257,14 @@
                     {
                         retVal = context.FirstOrDefault(o => o.Key == existingNokRel.TargetEntityKey) as Person;
                         // Mother isn't in context, load
-<<<<<<< HEAD
                         if (retPerson == null)
+                        {
                             retPerson = personService.Get(existingNokRel.TargetEntityKey.Value, null, AuthenticationContext.SystemPrincipal);
+                        }
                         if (retPerson == null)
-=======
-                        if (retVal == null)
-                            retVal = personService.Get(existingNokRel.TargetEntityKey.Value, null, true, AuthenticationContext.SystemPrincipal);
-                        if (retVal == null)
->>>>>>> 3fe7f919
+                        {
                             throw new InvalidOperationException("Cannot locate described NOK entity on patient record");
-
+                        }
                         // IF the person is a PATIENT and not a PERSON we will not update them - too dangerous - ignore the NOK entry
                         if (retVal is Patient && !foundByKey)
                             return new IdentifiedData[0];
