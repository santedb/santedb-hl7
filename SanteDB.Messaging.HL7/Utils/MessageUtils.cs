--- conflicted
+++ resolved
@@ -135,9 +135,6 @@
                             var parsed = handler.Parse(current as AbstractSegment, retVal.Item);
                             if (parsed.Any())
                             {
-<<<<<<< HEAD
-                                retVal.FocalObjects.Add(parsed.First().Key.GetValueOrDefault());
-=======
                                 retVal.FocalObjects.AddRange(parsed
                                     .OfType<ITaggable>()
                                     .Where(o => o.GetTag(Hl7Constants.FocalObjectTag) == "true")
@@ -145,7 +142,6 @@
                                     .Select(o => o.Key.GetValueOrDefault())
                                     .Where(o => Guid.Empty != o)
                                 );
->>>>>>> 1e120bf3
                                 retVal.Item.AddRange(parsed.Select(i =>
                                 {
                                     var ret = i.Clone();
